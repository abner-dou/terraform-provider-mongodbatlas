package mongodbatlas

import (
	"encoding/base64"
	"fmt"
	"log"
	"reflect"
	"sort"
	"strings"

	"github.com/hashicorp/terraform-plugin-sdk/helper/schema"
	"github.com/hashicorp/terraform-plugin-sdk/terraform"
	"github.com/spf13/cast"
	matlas "go.mongodb.org/atlas/mongodbatlas"
)

// Provider returns the provider to be use by the code.
func Provider() terraform.ResourceProvider {
	return &schema.Provider{
		Schema: map[string]*schema.Schema{
			"public_key": {
				Type:        schema.TypeString,
				Required:    true,
				DefaultFunc: schema.EnvDefaultFunc("MONGODB_ATLAS_PUBLIC_KEY", ""),
				Description: "MongoDB Atlas Programmatic Public Key",
			},
			"private_key": {
				Type:        schema.TypeString,
				Required:    true,
				DefaultFunc: schema.EnvDefaultFunc("MONGODB_ATLAS_PRIVATE_KEY", ""),
				Description: "MongoDB Atlas Programmatic Private Key",
			},
		},

		DataSourcesMap: map[string]*schema.Resource{
			"mongodbatlas_custom_db_role":                        dataSourceMongoDBAtlasCustomDBRole(),
			"mongodbatlas_custom_db_roles":                       dataSourceMongoDBAtlasCustomDBRoles(),
			"mongodbatlas_database_user":                         dataSourceMongoDBAtlasDatabaseUser(),
			"mongodbatlas_database_users":                        dataSourceMongoDBAtlasDatabaseUsers(),
			"mongodbatlas_project":                               dataSourceMongoDBAtlasProject(),
			"mongodbatlas_projects":                              dataSourceMongoDBAtlasProjects(),
			"mongodbatlas_project_ip_whitelist":                  dataSourceMongoDBAtlasProjectIPWhitelist(),
			"mongodbatlas_cluster":                               dataSourceMongoDBAtlasCluster(),
			"mongodbatlas_clusters":                              dataSourceMongoDBAtlasClusters(),
			"mongodbatlas_cloud_provider_snapshot":               dataSourceMongoDBAtlasCloudProviderSnapshot(),
			"mongodbatlas_cloud_provider_snapshots":              dataSourceMongoDBAtlasCloudProviderSnapshots(),
			"mongodbatlas_network_container":                     dataSourceMongoDBAtlasNetworkContainer(),
			"mongodbatlas_network_containers":                    dataSourceMongoDBAtlasNetworkContainers(),
			"mongodbatlas_network_peering":                       dataSourceMongoDBAtlasNetworkPeering(),
			"mongodbatlas_network_peerings":                      dataSourceMongoDBAtlasNetworkPeerings(),
			"mongodbatlas_cloud_provider_snapshot_restore_job":   dataSourceMongoDBAtlasCloudProviderSnapshotRestoreJob(),
			"mongodbatlas_cloud_provider_snapshot_restore_jobs":  dataSourceMongoDBAtlasCloudProviderSnapshotRestoreJobs(),
			"mongodbatlas_maintenance_window":                    dataSourceMongoDBAtlasMaintenanceWindow(),
			"mongodbatlas_auditing":                              dataSourceMongoDBAtlasAuditing(),
			"mongodbatlas_team":                                  dataSourceMongoDBAtlasTeam(),
			"mongodbatlas_teams":                                 dataSourceMongoDBAtlasTeam(),
			"mongodbatlas_global_cluster_config":                 dataSourceMongoDBAtlasGlobalCluster(),
			"mongodbatlas_alert_configuration":                   dataSourceMongoDBAtlasAlertConfiguration(),
			"mongodbatlas_x509_authentication_database_user":     dataSourceMongoDBAtlasX509AuthDBUser(),
			"mongodbatlas_privatelink_endpoint":                  dataSourceMongoDBAtlasPrivateLinkEndpoint(),
			"mongodbatlas_privatelink_endpoint_service":          dataSourceMongoDBAtlasPrivateEndpointServiceLink(),
			"mongodbatlas_private_endpoint":                      dataSourceMongoDBAtlasPrivateEndpoint(),
			"mongodbatlas_private_endpoint_interface_link":       dataSourceMongoDBAtlasPrivateEndpointInterfaceLink(),
			"mongodbatlas_cloud_provider_snapshot_backup_policy": dataSourceMongoDBAtlasCloudProviderSnapshotBackupPolicy(),
			"mongodbatlas_third_party_integrations":              dataSourceMongoDBAtlasThirdPartyIntegrations(),
			"mongodbatlas_third_party_integration":               dataSourceMongoDBAtlasThirdPartyIntegration(),
			"mongodbatlas_project_ip_access_list":                dataSourceMongoDBAtlasProjectIPAccessList(),
			"mongodbatlas_cloud_provider_access":                 dataSourceMongoDBAtlasCloudProviderAccessList(),
			"mongodbatlas_cloud_provider_access_setup":           dataSourceMongoDBAtlasCloudProviderAccessSetup(),
			"mongodbatlas_custom_dns_configuration_cluster_aws":  dataSourceMongoDBAtlasCustomDNSConfigurationAWS(),
<<<<<<< HEAD
			"mongodbatlas_data_lake":                             dataSourceMongoDBAtlasDataLake(),
			"mongodbatlas_data_lakes":                            dataSourceMongoDBAtlasDataLakes(),
=======
			"mongodbatlas_ldap_configuration":                    dataSourceMongoDBAtlasLDAPConfiguration(),
			"mongodbatlas_ldap_verify":                           dataSourceMongoDBAtlasLDAPVerify(),
>>>>>>> 0980072a
		},

		ResourcesMap: map[string]*schema.Resource{
			"mongodbatlas_custom_db_role":                        resourceMongoDBAtlasCustomDBRole(),
			"mongodbatlas_database_user":                         resourceMongoDBAtlasDatabaseUser(),
			"mongodbatlas_project_ip_whitelist":                  resourceMongoDBAtlasProjectIPWhitelist(),
			"mongodbatlas_project":                               resourceMongoDBAtlasProject(),
			"mongodbatlas_cluster":                               resourceMongoDBAtlasCluster(),
			"mongodbatlas_cloud_provider_snapshot":               resourceMongoDBAtlasCloudProviderSnapshot(),
			"mongodbatlas_network_container":                     resourceMongoDBAtlasNetworkContainer(),
			"mongodbatlas_cloud_provider_snapshot_restore_job":   resourceMongoDBAtlasCloudProviderSnapshotRestoreJob(),
			"mongodbatlas_network_peering":                       resourceMongoDBAtlasNetworkPeering(),
			"mongodbatlas_encryption_at_rest":                    resourceMongoDBAtlasEncryptionAtRest(),
			"mongodbatlas_private_ip_mode":                       resourceMongoDBAtlasPrivateIPMode(),
			"mongodbatlas_maintenance_window":                    resourceMongoDBAtlasMaintenanceWindow(),
			"mongodbatlas_auditing":                              resourceMongoDBAtlasAuditing(),
			"mongodbatlas_team":                                  resourceMongoDBAtlasTeam(),
			"mongodbatlas_teams":                                 resourceMongoDBAtlasTeam(),
			"mongodbatlas_global_cluster_config":                 resourceMongoDBAtlasGlobalCluster(),
			"mongodbatlas_alert_configuration":                   resourceMongoDBAtlasAlertConfiguration(),
			"mongodbatlas_x509_authentication_database_user":     resourceMongoDBAtlasX509AuthDBUser(),
			"mongodbatlas_privatelink_endpoint":                  resourceMongoDBAtlasPrivateLinkEndpoint(),
			"mongodbatlas_privatelink_endpoint_service":          resourceMongoDBAtlasPrivateEndpointServiceLink(),
			"mongodbatlas_private_endpoint":                      resourceMongoDBAtlasPrivateEndpoint(),
			"mongodbatlas_private_endpoint_interface_link":       resourceMongoDBAtlasPrivateEndpointInterfaceLink(),
			"mongodbatlas_cloud_provider_snapshot_backup_policy": resourceMongoDBAtlasCloudProviderSnapshotBackupPolicy(),
			"mongodbatlas_third_party_integration":               resourceMongoDBAtlasThirdPartyIntegration(),
			"mongodbatlas_project_ip_access_list":                resourceMongoDBAtlasProjectIPAccessList(),
			"mongodbatlas_cloud_provider_access":                 resourceMongoDBAtlasCloudProviderAccess(),
			"mongodbatlas_custom_dns_configuration_cluster_aws":  resourceMongoDBAtlasCustomDNSConfiguration(),
<<<<<<< HEAD
			"mongodbatlas_data_lake":                             resourceMongoDBAtlasDataLake(),
=======
			"mongodbatlas_ldap_configuration":                    resourceMongoDBAtlasLDAPConfiguration(),
			"mongodbatlas_ldap_verify":                           resourceMongoDBAtlasLDAPVerify(),
			"mongodbatlas_cloud_provider_access_setup":           resourceMongoDBAtlasCloudProviderAccessSetup(),
			"mongodbatlas_cloud_provider_access_authorization":   resourceMongoDBAtlasCloudProviderAccessAuthorization(),
>>>>>>> 0980072a
		},

		ConfigureFunc: providerConfigure,
	}
}

func providerConfigure(d *schema.ResourceData) (interface{}, error) {
	config := Config{
		PublicKey:  d.Get("public_key").(string),
		PrivateKey: d.Get("private_key").(string),
	}

	return config.NewClient(), nil
}

func encodeStateID(values map[string]string) string {
	encode := func(e string) string { return base64.StdEncoding.EncodeToString([]byte(e)) }
	encodedValues := make([]string, 0)

	// sort to make sure the same encoding is returned in case of same input
	keys := make([]string, 0, len(values))
	for key := range values {
		keys = append(keys, key)
	}

	sort.Strings(keys)

	for _, key := range keys {
		encodedValues = append(encodedValues, fmt.Sprintf("%s:%s", encode(key), encode(values[key])))
	}

	return strings.Join(encodedValues, "-")
}

func decodeStateID(stateID string) map[string]string {
	decode := func(d string) string {
		decodedString, err := base64.StdEncoding.DecodeString(d)
		if err != nil {
			log.Printf("[WARN] error decoding state ID: %s", err)
		}

		return string(decodedString)
	}
	decodedValues := make(map[string]string)
	encodedValues := strings.Split(stateID, "-")

	for _, value := range encodedValues {
		keyValue := strings.Split(value, ":")
		decodedValues[decode(keyValue[0])] = decode(keyValue[1])
	}

	return decodedValues
}

func valRegion(reg interface{}, opt ...string) (string, error) {
	region, err := cast.ToStringE(reg)
	if err != nil {
		return "", err
	}

	if region == "" {
		return "", fmt.Errorf("region must be set")
	}

	/*
		We need to check if the option will be similar to network_peering word
		 (this comes in from the same resource) because network_pering resource
		 has not the standard region name pattern "US_EAST_1",
		 instead it needs the following one: "us-east-1".
	*/
	if len(opt) > 0 && strings.EqualFold("network_peering", opt[0]) {
		return strings.ToLower(strings.ReplaceAll(region, "_", "-")), nil
	}

	return strings.ReplaceAll(region, "-", "_"), nil
}

func flattenLabels(l []matlas.Label) []map[string]interface{} {
	labels := make([]map[string]interface{}, len(l))
	for i, v := range l {
		labels[i] = map[string]interface{}{
			"key":   v.Key,
			"value": v.Value,
		}
	}

	return labels
}

func expandLabelSliceFromSetSchema(d *schema.ResourceData) []matlas.Label {
	list := d.Get("labels").(*schema.Set)
	res := make([]matlas.Label, list.Len())

	for i, val := range list.List() {
		v := val.(map[string]interface{})
		res[i] = matlas.Label{
			Key:   v["key"].(string),
			Value: v["value"].(string),
		}
	}

	return res
}

func containsLabelOrKey(list []matlas.Label, item matlas.Label) bool {
	for _, v := range list {
		if reflect.DeepEqual(v, item) || v.Key == item.Key {
			return true
		}
	}

	return false
}

func removeLabel(list []matlas.Label, item matlas.Label) []matlas.Label {
	var pos int

	for _, v := range list {
		if reflect.DeepEqual(v, item) {
			list = append(list[:pos], list[pos+1:]...)

			if pos > 0 {
				pos--
			}

			continue
		}
		pos++
	}

	return list
}

func expandStringList(list []interface{}) (res []string) {
	for _, v := range list {
		res = append(res, v.(string))
	}

	return
}<|MERGE_RESOLUTION|>--- conflicted
+++ resolved
@@ -68,13 +68,10 @@
 			"mongodbatlas_cloud_provider_access":                 dataSourceMongoDBAtlasCloudProviderAccessList(),
 			"mongodbatlas_cloud_provider_access_setup":           dataSourceMongoDBAtlasCloudProviderAccessSetup(),
 			"mongodbatlas_custom_dns_configuration_cluster_aws":  dataSourceMongoDBAtlasCustomDNSConfigurationAWS(),
-<<<<<<< HEAD
 			"mongodbatlas_data_lake":                             dataSourceMongoDBAtlasDataLake(),
 			"mongodbatlas_data_lakes":                            dataSourceMongoDBAtlasDataLakes(),
-=======
 			"mongodbatlas_ldap_configuration":                    dataSourceMongoDBAtlasLDAPConfiguration(),
 			"mongodbatlas_ldap_verify":                           dataSourceMongoDBAtlasLDAPVerify(),
->>>>>>> 0980072a
 		},
 
 		ResourcesMap: map[string]*schema.Resource{
@@ -105,14 +102,11 @@
 			"mongodbatlas_project_ip_access_list":                resourceMongoDBAtlasProjectIPAccessList(),
 			"mongodbatlas_cloud_provider_access":                 resourceMongoDBAtlasCloudProviderAccess(),
 			"mongodbatlas_custom_dns_configuration_cluster_aws":  resourceMongoDBAtlasCustomDNSConfiguration(),
-<<<<<<< HEAD
 			"mongodbatlas_data_lake":                             resourceMongoDBAtlasDataLake(),
-=======
 			"mongodbatlas_ldap_configuration":                    resourceMongoDBAtlasLDAPConfiguration(),
 			"mongodbatlas_ldap_verify":                           resourceMongoDBAtlasLDAPVerify(),
 			"mongodbatlas_cloud_provider_access_setup":           resourceMongoDBAtlasCloudProviderAccessSetup(),
 			"mongodbatlas_cloud_provider_access_authorization":   resourceMongoDBAtlasCloudProviderAccessAuthorization(),
->>>>>>> 0980072a
 		},
 
 		ConfigureFunc: providerConfigure,
